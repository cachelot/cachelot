--- conflicted
+++ resolved
@@ -43,7 +43,7 @@
         }
 
         /// constructor used for normal blocks
-        explicit block(const uint32 sz, const block * left_adjacent_block) noexcept {
+        explicit block(const uint32 size, const block * left_adjacent_block) noexcept {
             // User memory must be properly aligned
             debug_assert(unaligned_bytes(memory_, alignof(void *)) == 0);
             // check size
@@ -53,7 +53,7 @@
             debug_only(meta.dbg_marker = const_::DBG_MARKER);
             // Fill-in memory with debug pattern
             debug_only(std::memset(memory_, const_::DBG_FILLER, size));
-            meta.size = sz;
+            meta.size = size;
             meta.used = false;
             meta.left_adjacent_offset = left_adjacent_block->size_with_meta();
             // check previous block for consistency
@@ -103,7 +103,7 @@
             debug_assert(meta.size <= const_::max_block_size);
             if (not is_technical()) {
                 // allow test_check() to be `const`
-                debug_only(block * non_const = const_cast<block *>(this));
+                block * non_const = const_cast<block *>(this);
                 debug_assert(non_const->right_adjacent()->meta.dbg_marker == const_::DBG_MARKER);
                 debug_assert(non_const->right_adjacent()->left_adjacent() == this);
                 debug_assert(non_const->left_adjacent()->meta.dbg_marker == const_::DBG_MARKER);
@@ -323,7 +323,6 @@
                     debug_assert(size == const_::max_block_size);
                     debug_assert(size == block_size());
                 }
-                (void) size;
             }
 
         private:
@@ -462,14 +461,8 @@
 
 //////// memalloc //////////////////////////////////////
 
-<<<<<<< HEAD
-    memalloc::memalloc(void * arena, const size_t arena_size, bool allow_evictions) noexcept {
-        static_assert(valid_alignment(block::alignment), "block::meta must define proper alignment");
+    memalloc::memalloc(void * arena, const size_t arena_size) noexcept {
         debug_only(const size_t min_arena_size = sizeof(group_by_size) * 2 + sizeof(block) * 2 + 1024);
-=======
-    memalloc::memalloc(void * arena, const size_t arena_size) noexcept {
-        const size_t min_arena_size = sizeof(group_by_size) * 2 + sizeof(block) * 2 + 1024;
->>>>>>> 8bb44a1c
         debug_assert(arena_size >= min_arena_size);
         // pointer to currently non-used memory
         uint8 * available = reinterpret_cast<uint8 *>(arena);
